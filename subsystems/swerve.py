--- conflicted
+++ resolved
@@ -1,4 +1,5 @@
 import math
+from enum import Enum, auto
 from typing import Callable, overload, Self
 
 from ntcore import NetworkTableInstance
@@ -6,35 +7,20 @@
 
 from commands2 import Command, Subsystem
 from commands2.sysid import SysIdRoutine
-<<<<<<< HEAD
-from enum import Enum, auto
 from pathplannerlib.auto import AutoBuilder, RobotConfig
 from pathplannerlib.controller import PIDConstants, PPHolonomicDriveController
+from pathplannerlib.logging import PathPlannerLogging
 from phoenix6 import swerve, units, utils, SignalLogger, StatusCode
-from phoenix6.swerve import SwerveModule
+from phoenix6.swerve import SwerveModule, SwerveDrivetrain
 from phoenix6.swerve.requests import ApplyRobotSpeeds, SwerveRequest, ForwardPerspectiveValue, FieldCentricFacingAngle
 from phoenix6.swerve.swerve_drivetrain import DriveMotorT, SteerMotorT, EncoderT, SwerveControlParameters
 from phoenix6.swerve.utility.phoenix_pid_controller import PhoenixPIDController
-from wpilib import DriverStation, Notifier, RobotController
+from wpilib import DriverStation, Notifier, RobotController, Field2d, SmartDashboard
 from wpilib.sysid import SysIdRoutineLog
 from wpimath.geometry import Rotation2d, Pose2d, Translation2d
+from wpimath.kinematics import ChassisSpeeds, SwerveModuleState
 from wpimath.units import rotationsToRadians, degreesToRadians
-=======
-from ntcore import NetworkTableInstance
-from pathplannerlib.auto import AutoBuilder, RobotConfig
-from pathplannerlib.controller import PIDConstants, PPHolonomicDriveController
-from pathplannerlib.logging import PathPlannerLogging
-from phoenix6 import swerve, units, utils, SignalLogger
-from phoenix6.swerve import SwerveModule, SwerveDrivetrain
-from phoenix6.swerve.requests import ApplyRobotSpeeds
-from phoenix6.swerve.swerve_drivetrain import DriveMotorT, SteerMotorT, EncoderT
-from wpilib import DriverStation, Notifier, RobotController, Field2d, SmartDashboard
-from wpilib.sysid import SysIdRoutineLog
-from wpimath.geometry import Rotation2d, Pose2d
-from wpimath.kinematics import ChassisSpeeds, SwerveModuleState
 from wpiutil import Sendable, SendableBuilder
->>>>>>> d962f344
-
 
 class SwerveSubsystem(Subsystem, swerve.SwerveDrivetrain):
     """
@@ -49,13 +35,10 @@
     _RED_ALLIANCE_PERSPECTIVE_ROTATION = Rotation2d.fromDegrees(180)
     """Red alliance sees forward as 180 degrees (toward blue alliance wall)"""
 
-<<<<<<< HEAD
     _MAX_STEERING_VELOCITY: units.radians_per_second = rotationsToRadians(15)
 
     _MAX_DISTANCE_FROM_TARGET: units.meter = 69 #Placeholder value
 
-=======
->>>>>>> d962f344
     @overload
     def __init__(
             self,
